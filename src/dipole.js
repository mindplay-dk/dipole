--- conflicted
+++ resolved
@@ -50,11 +50,6 @@
 function trackComputedContext(self) {
     // return false if we are in special context
     if (gComputedContext !== null) {
-<<<<<<< HEAD
-        if (! self._subscribers.has(gComputedContext)) {
-            self._subscribers.add(gComputedContext);
-
-=======
         // handle special context types
         if (gComputedContext === gettersSpyContext) {
             gGettersSpyResult = self;
@@ -64,12 +59,8 @@
             self.notify();
             return false;
         }
-        if (self._subscribers.add(gComputedContext)) {
-            const subscribersCount = self._subscribers.size();
-            if (subscribersCount > self._maxSubscribersCount) {
-                self._maxSubscribersCount = subscribersCount
-            }
->>>>>>> 9b1be957
+        if (!self._subscribers.has(gComputedContext)) {
+            self._subscribers.add(gComputedContext);
             gComputedContext._subscribeTo(self);
         }
     }
